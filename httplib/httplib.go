--- conflicted
+++ resolved
@@ -332,7 +332,7 @@
 	}
 	return b, nil
 }
-<<<<<<< HEAD
+
 // YAMLBody adds request raw body encoding by YAML.
 func (b *BeegoHTTPRequest) YAMLBody(obj interface{}) (*BeegoHTTPRequest, error) {
 	if b.req.Body == nil && obj != nil {
@@ -346,9 +346,7 @@
 	}
 	return b, nil
 }
-=======
-
->>>>>>> bc773039
+
 // JSONBody adds request raw body encoding by JSON.
 func (b *BeegoHTTPRequest) JSONBody(obj interface{}) (*BeegoHTTPRequest, error) {
 	if b.req.Body == nil && obj != nil {
