--- conflicted
+++ resolved
@@ -6,11 +6,7 @@
 )
 
 func TestSignature(t *testing.T) {
-<<<<<<< HEAD
-	appSecret := "beego secret"
-=======
 	appsecret := "asana secret"
->>>>>>> 396a6132
 	method := "GET"
 	RequestURL := "http://localhost/test/url"
 	params := make(url.Values)
