--- conflicted
+++ resolved
@@ -73,11 +73,7 @@
 type AppIDToAppSecret func(string) string
 
 // APIBasicAuth use the basic appid/appkey as the AppIdToAppSecret
-<<<<<<< HEAD
-func APIBasicAuth(appId, appKey string) beego.FilterFunc {
-=======
-func APIBasicAuth(appid, appkey string) asana.FilterFunc {
->>>>>>> 396a6132
+func APIBasicAuth(appId, appKey string) asana.FilterFunc {
 	ft := func(aid string) string {
 		if aid == appId {
 			return appKey
@@ -88,13 +84,8 @@
 }
 
 // APIBaiscAuth calls APIBasicAuth for previous callers
-<<<<<<< HEAD
-func APIBaiscAuth(appId, appKey string) beego.FilterFunc {
+func APIBaiscAuth(appId, appKey string) asana.FilterFunc {
 	return APIBasicAuth(appId, appKey)
-=======
-func APIBaiscAuth(appid, appkey string) asana.FilterFunc {
-	return APIBasicAuth(appid, appkey)
->>>>>>> 396a6132
 }
 
 // APISecretAuth use AppIdToAppSecret verify and
