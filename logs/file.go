--- conflicted
+++ resolved
@@ -278,14 +278,9 @@
 	if err != nil {
 		goto RESTART_LOGGER
 	}
-<<<<<<< HEAD
-	//err = os.Chmod(fName, os.FileMode(0444))
 
 	err = os.Chmod(fName, os.FileMode(otherPerm))
-=======
-	err = os.Chmod(fName, os.FileMode(0444))
->>>>>>> 0ea34fff
-	// re-start logger
+
 RESTART_LOGGER:
 
 	startLoggerErr := w.startLogger()
