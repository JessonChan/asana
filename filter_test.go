// Copyright 2019 asana Author. All Rights Reserved.
//
// Licensed under the Apache License, Version 2.0 (the "License");
// you may not use this file except in compliance with the License.
// You may obtain a copy of the License at
//
//      http://www.apache.org/licenses/LICENSE-2.0
//
// Unless required by applicable law or agreed to in writing, software
// distributed under the License is distributed on an "AS IS" BASIS,
// WITHOUT WARRANTIES OR CONDITIONS OF ANY KIND, either express or implied.
// See the License for the specific language governing permissions and
// limitations under the License.

package asana

import (
	"net/http"
	"net/http/httptest"
	"testing"

	"github.com/goasana/framework/context"
)

var FilterUser = func(ctx *context.Context) {
	_ = ctx.Output.Body([]byte("i am " + ctx.Input.Param(":last") + ctx.Input.Param(":first")))
}

func TestFilter(t *testing.T) {
	r, _ := http.NewRequest("GET", "/person/asa/na", nil)
	w := httptest.NewRecorder()
	handler := NewControllerRegister()
	_ = handler.InsertFilter("/person/:last/:first", BeforeRouter, FilterUser)
	handler.Add("/person/:last/:first", &TestController{})
	handler.ServeHTTP(w, r)
<<<<<<< HEAD
	str := w.Body.String()
	if str != "i am astaXie" {
=======
	if w.Body.String() != "i am asana" {
>>>>>>> 396a6132
		t.Errorf("user define func can't run")
	}
}

var FilterAdminUser = func(ctx *context.Context) {
	_ = ctx.Output.Body([]byte("i am admin"))
}

// Filter pattern /admin/:all
// all url like    /admin/    /admin/xie    will all get filter

func TestPatternTwo(t *testing.T) {
	r, _ := http.NewRequest("GET", "/admin/", nil)
	w := httptest.NewRecorder()
	handler := NewControllerRegister()
	_ = handler.InsertFilter("/admin/?:all", BeforeRouter, FilterAdminUser)
	handler.ServeHTTP(w, r)
	if w.Body.String() != "i am admin" {
		t.Errorf("filter /admin/ can't run")
	}
}

func TestPatternThree(t *testing.T) {
	r, _ := http.NewRequest("GET", "/admin/asana", nil)
	w := httptest.NewRecorder()
	handler := NewControllerRegister()
	_ = handler.InsertFilter("/admin/:all", BeforeRouter, FilterAdminUser)
	handler.ServeHTTP(w, r)
	if w.Body.String() != "i am admin" {
		t.Errorf("filter /admin/asana can't run")
	}
}<|MERGE_RESOLUTION|>--- conflicted
+++ resolved
@@ -33,12 +33,7 @@
 	_ = handler.InsertFilter("/person/:last/:first", BeforeRouter, FilterUser)
 	handler.Add("/person/:last/:first", &TestController{})
 	handler.ServeHTTP(w, r)
-<<<<<<< HEAD
-	str := w.Body.String()
-	if str != "i am astaXie" {
-=======
 	if w.Body.String() != "i am asana" {
->>>>>>> 396a6132
 		t.Errorf("user define func can't run")
 	}
 }
