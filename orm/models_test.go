// Copyright 2014 beego Author. All Rights Reserved.
//
// Licensed under the Apache License, Version 2.0 (the "License");
// you may not use this file except in compliance with the License.
// You may obtain a copy of the License at
//
//      http://www.apache.org/licenses/LICENSE-2.0
//
// Unless required by applicable law or agreed to in writing, software
// distributed under the License is distributed on an "AS IS" BASIS,
// WITHOUT WARRANTIES OR CONDITIONS OF ANY KIND, either express or implied.
// See the License for the specific language governing permissions and
// limitations under the License.

package orm

import (
	"database/sql"
	"encoding/json"
	"fmt"
	"os"
	"strings"
	"time"

	_ "github.com/go-sql-driver/mysql"
	_ "github.com/lib/pq"
	_ "github.com/mattn/go-sqlite3"
	// As tidb can't use go get, so disable the tidb testing now
	// _ "github.com/pingcap/tidb"
)

// A slice string field.
type SliceStringField []string

func (e SliceStringField) Value() []string {
	return []string(e)
}

func (e *SliceStringField) Set(d []string) {
	*e = SliceStringField(d)
}

func (e *SliceStringField) Add(v string) {
	*e = append(*e, v)
}

func (e *SliceStringField) String() string {
	return strings.Join(e.Value(), ",")
}

func (e *SliceStringField) FieldType() int {
	return TypeVarCharField
}

func (e *SliceStringField) SetRaw(value interface{}) error {
	switch d := value.(type) {
	case []string:
		e.Set(d)
	case string:
		if len(d) > 0 {
			parts := strings.Split(d, ",")
			v := make([]string, 0, len(parts))
			for _, p := range parts {
				v = append(v, strings.TrimSpace(p))
			}
			e.Set(v)
		}
	default:
		return fmt.Errorf("<SliceStringField.SetRaw> unknown value `%v`", value)
	}
	return nil
}

func (e *SliceStringField) RawValue() interface{} {
	return e.String()
}

var _ Fielder = new(SliceStringField)

// A json field.
type JSONFieldTest struct {
	Name string
	Data string
}

func (e *JSONFieldTest) String() string {
	data, _ := json.Marshal(e)
	return string(data)
}

func (e *JSONFieldTest) FieldType() int {
	return TypeTextField
}

func (e *JSONFieldTest) SetRaw(value interface{}) error {
	switch d := value.(type) {
	case string:
		return json.Unmarshal([]byte(d), e)
	default:
		return fmt.Errorf("<JSONField.SetRaw> unknown value `%v`", value)
	}
}

func (e *JSONFieldTest) RawValue() interface{} {
	return e.String()
}

var _ Fielder = new(JSONFieldTest)

type Data struct {
	ID       int `orm:"column(id)"`
	Boolean  bool
	Char     string    `orm:"size(50)"`
	Text     string    `orm:"type(text)"`
	JSON     string    `orm:"type(json);default({\"name\":\"json\"})"`
	Jsonb    string    `orm:"type(jsonb)"`
	Time     time.Time `orm:"type(time)"`
	Date     time.Time `orm:"type(date)"`
	DateTime time.Time `orm:"column(datetime)"`
	Byte     byte
	Rune     rune
	Int      int
	Int8     int8
	Int16    int16
	Int32    int32
	Int64    int64
	Uint     uint
	Uint8    uint8
	Uint16   uint16
	Uint32   uint32
	Uint64   uint64
	Float32  float32
	Float64  float64
	Decimal  float64 `orm:"digits(8);decimals(4)"`
}

type DataNull struct {
	ID          int             `orm:"column(id)"`
	Boolean     bool            `orm:"null"`
	Char        string          `orm:"null;size(50)"`
	Text        string          `orm:"null;type(text)"`
	JSON        string          `orm:"type(json);null"`
	Jsonb       string          `orm:"type(jsonb);null"`
	Time        time.Time       `orm:"null;type(time)"`
	Date        time.Time       `orm:"null;type(date)"`
	DateTime    time.Time       `orm:"null;column(datetime)"`
	Byte        byte            `orm:"null"`
	Rune        rune            `orm:"null"`
	Int         int             `orm:"null"`
	Int8        int8            `orm:"null"`
	Int16       int16           `orm:"null"`
	Int32       int32           `orm:"null"`
	Int64       int64           `orm:"null"`
	Uint        uint            `orm:"null"`
	Uint8       uint8           `orm:"null"`
	Uint16      uint16          `orm:"null"`
	Uint32      uint32          `orm:"null"`
	Uint64      uint64          `orm:"null"`
	Float32     float32         `orm:"null"`
	Float64     float64         `orm:"null"`
	Decimal     float64         `orm:"digits(8);decimals(4);null"`
	NullString  sql.NullString  `orm:"null"`
	NullBool    sql.NullBool    `orm:"null"`
	NullFloat64 sql.NullFloat64 `orm:"null"`
	NullInt64   sql.NullInt64   `orm:"null"`
	BooleanPtr  *bool           `orm:"null"`
	CharPtr     *string         `orm:"null;size(50)"`
	TextPtr     *string         `orm:"null;type(text)"`
	BytePtr     *byte           `orm:"null"`
	RunePtr     *rune           `orm:"null"`
	IntPtr      *int            `orm:"null"`
	Int8Ptr     *int8           `orm:"null"`
	Int16Ptr    *int16          `orm:"null"`
	Int32Ptr    *int32          `orm:"null"`
	Int64Ptr    *int64          `orm:"null"`
	UintPtr     *uint           `orm:"null"`
	Uint8Ptr    *uint8          `orm:"null"`
	Uint16Ptr   *uint16         `orm:"null"`
	Uint32Ptr   *uint32         `orm:"null"`
	Uint64Ptr   *uint64         `orm:"null"`
	Float32Ptr  *float32        `orm:"null"`
	Float64Ptr  *float64        `orm:"null"`
	DecimalPtr  *float64        `orm:"digits(8);decimals(4);null"`
	TimePtr     *time.Time      `orm:"null;type(time)"`
	DatePtr     *time.Time      `orm:"null;type(date)"`
	DateTimePtr *time.Time      `orm:"null"`
}

type String string
type Boolean bool
type Byte byte
type Rune rune
type Int int
type Int8 int8
type Int16 int16
type Int32 int32
type Int64 int64
type Uint uint
type Uint8 uint8
type Uint16 uint16
type Uint32 uint32
type Uint64 uint64
type Float32 float64
type Float64 float64

type DataCustom struct {
	ID      int `orm:"column(id)"`
	Boolean Boolean
	Char    string `orm:"size(50)"`
	Text    string `orm:"type(text)"`
	Byte    Byte
	Rune    Rune
	Int     Int
	Int8    Int8
	Int16   Int16
	Int32   Int32
	Int64   Int64
	Uint    Uint
	Uint8   Uint8
	Uint16  Uint16
	Uint32  Uint32
	Uint64  Uint64
	Float32 Float32
	Float64 Float64
	Decimal Float64 `orm:"digits(8);decimals(4)"`
}

// only for mysql
type UserBig struct {
	ID   uint64 `orm:"column(id)"`
	Name string
}

type User struct {
	ID           int    `orm:"column(id)"`
	UserName     string `orm:"size(30);unique"`
	Email        string `orm:"size(100)"`
	Password     string `orm:"size(100)"`
	Status       int16  `orm:"column(Status)"`
	IsStaff      bool
	IsActive     bool      `orm:"default(true)"`
	Created      time.Time `orm:"auto_now_add;type(date)"`
	Updated      time.Time `orm:"auto_now"`
	Profile      *Profile  `orm:"null;rel(one);on_delete(set_null)"`
	Posts        []*Post   `orm:"reverse(many)" json:"-"`
	ShouldSkip   string    `orm:"-"`
	Nums         int
	Langs        SliceStringField `orm:"size(100)"`
	Extra        JSONFieldTest    `orm:"type(text)"`
	unexport     bool             `orm:"-"`
	unexportBool bool
}

func (u *User) TableIndex() [][]string {
	return [][]string{
		{"Id", "UserName"},
		{"Id", "Created"},
	}
}

func (u *User) TableUnique() [][]string {
	return [][]string{
		{"UserName", "Email"},
	}
}

func NewUser() *User {
	obj := new(User)
	return obj
}

type Profile struct {
	ID       int `orm:"column(id)"`
	Age      int16
	Money    float64
	User     *User `orm:"reverse(one)" json:"-"`
	BestPost *Post `orm:"rel(one);null"`
}

func (u *Profile) TableName() string {
	return "user_profile"
}

func NewProfile() *Profile {
	obj := new(Profile)
	return obj
}

type Post struct {
	ID      int       `orm:"column(id)"`
	User    *User     `orm:"rel(fk)"`
	Title   string    `orm:"size(60)"`
	Content string    `orm:"type(text)"`
	Created time.Time `orm:"auto_now_add"`
	Updated time.Time `orm:"auto_now"`
	Tags    []*Tag    `orm:"rel(m2m);rel_through(github.com/astaxie/beego/orm.PostTags)"`
}

func (u *Post) TableIndex() [][]string {
	return [][]string{
		{"Id", "Created"},
	}
}

func NewPost() *Post {
	obj := new(Post)
	return obj
}

type Tag struct {
	ID       int     `orm:"column(id)"`
	Name     string  `orm:"size(30)"`
	BestPost *Post   `orm:"rel(one);null"`
	Posts    []*Post `orm:"reverse(many)" json:"-"`
}

func NewTag() *Tag {
	obj := new(Tag)
	return obj
}

type PostTags struct {
	ID   int   `orm:"column(id)"`
	Post *Post `orm:"rel(fk)"`
	Tag  *Tag  `orm:"rel(fk)"`
}

func (m *PostTags) TableName() string {
	return "prefix_post_tags"
}

type Comment struct {
	ID      int       `orm:"column(id)"`
	Post    *Post     `orm:"rel(fk);column(post)"`
	Content string    `orm:"type(text)"`
	Parent  *Comment  `orm:"null;rel(fk)"`
	Created time.Time `orm:"auto_now_add"`
}

func NewComment() *Comment {
	obj := new(Comment)
	return obj
}

type Group struct {
	ID          int `orm:"column(gid);size(32)"`
	Name        string
	Permissions []*Permission `orm:"reverse(many)" json:"-"`
}

type Permission struct {
	ID     int `orm:"column(id)"`
	Name   string
	Groups []*Group `orm:"rel(m2m);rel_through(github.com/astaxie/beego/orm.GroupPermissions)"`
}

type GroupPermissions struct {
	ID         int         `orm:"column(id)"`
	Group      *Group      `orm:"rel(fk)"`
	Permission *Permission `orm:"rel(fk)"`
}

type ModelID struct {
	ID int64
}

type ModelBase struct {
	ModelID

	Created time.Time `orm:"auto_now_add;type(datetime)"`
	Updated time.Time `orm:"auto_now;type(datetime)"`
}

type InLine struct {
	// Common Fields
	ModelBase

	// Other Fields
	Name  string `orm:"unique"`
	Email string
}

func NewInLine() *InLine {
	return new(InLine)
}

type InLineOneToOne struct {
	// Common Fields
	ModelBase

	Note   string
	InLine *InLine `orm:"rel(fk);column(inline)"`
}

func NewInLineOneToOne() *InLineOneToOne {
	return new(InLineOneToOne)
}

type IntegerPk struct {
	ID    int64 `orm:"pk"`
	Value string
}

type UintPk struct {
	ID   uint32 `orm:"pk"`
	Name string
}

type PtrPk struct {
	ID       *IntegerPk `orm:"pk;rel(one)"`
	Positive bool
}

var DBARGS = struct {
	Driver string
	Source string
	Debug  string
}{
	os.Getenv("ORM_DRIVER"),
	os.Getenv("ORM_SOURCE"),
	os.Getenv("ORM_DEBUG"),
}

var (
	IsMysql    = DBARGS.Driver == "mysql"
	IsSqlite   = DBARGS.Driver == "sqlite3"
	IsPostgres = DBARGS.Driver == "postgres"
	IsTidb     = DBARGS.Driver == "tidb"
)

var (
	dORM     Ormer
	dDbBaser dbBaser
)

var (
	helpinfo = `need driver and source!

	Default DB Drivers.
	
	  driver: url
	   mysql: https://github.com/go-sql-driver/mysql
	 sqlite3: https://github.com/mattn/go-sqlite3
	postgres: https://github.com/lib/pq
	tidb: https://github.com/pingcap/tidb
	
	usage:
	
	go get -u github.com/astaxie/beego/orm
	go get -u github.com/go-sql-driver/mysql
	go get -u github.com/mattn/go-sqlite3
	go get -u github.com/lib/pq
	go get -u github.com/pingcap/tidb
	
	#### MySQL
	mysql -u root -e 'create database orm_test;'
	export ORM_DRIVER=mysql
	export ORM_SOURCE="root:@/orm_test?charset=utf8"
	go test -v github.com/astaxie/beego/orm
	
	
	#### Sqlite3
	export ORM_DRIVER=sqlite3
	export ORM_SOURCE='file:memory_test?mode=memory'
	go test -v github.com/astaxie/beego/orm
	
	
	#### PostgreSQL
	psql -c 'create database orm_test;' -U postgres
	export ORM_DRIVER=postgres
	export ORM_SOURCE="user=postgres dbname=orm_test sslmode=disable"
	go test -v github.com/astaxie/beego/orm
	
	#### TiDB
	export ORM_DRIVER=tidb
	export ORM_SOURCE='memory://test/test'
	go test -v github.com/astaxie/beego/orm
	
	`
)

func init() {
	Debug, _ = StrTo(DBARGS.Debug).Bool()

	if DBARGS.Driver == "" || DBARGS.Source == "" {
<<<<<<< HEAD
		fmt.Println(`need driver and source!

Default DB Drivers.

  driver: url
   mysql: https://github.com/go-sql-driver/mysql
 sqlite3: https://github.com/mattn/go-sqlite3
postgres: https://github.com/lib/pq
tidb: https://github.com/pingcap/tidb

usage:

go get -u github.com/astaxie/beego/orm
go get -u github.com/go-sql-driver/mysql
go get -u github.com/mattn/go-sqlite3
go get -u github.com/lib/pq
go get -u github.com/pingcap/tidb

#### MySQL
mysql -u root -e 'create database orm_test;'
export ORM_DRIVER=mysql
export ORM_SOURCE="root:@/orm_test?charset=utf8"
go test -v github.com/astaxie/beego/orm


#### Sqlite3
export ORM_DRIVER=sqlite3
export ORM_SOURCE='file:memory_test?mode=memory'
go test -v github.com/astaxie/beego/orm


#### PostgreSQL
psql -c 'create database orm_test;' -U postgres
export ORM_DRIVER=postgres
export ORM_SOURCE="user=postgres dbname=orm_test sslmode=disable"
go test -v github.com/astaxie/beego/orm

#### TiDB
export ORM_DRIVER=tidb
export ORM_SOURCE='memory://test/test'
go test -v github.com/astaxie/beego/orm`)
=======
		fmt.Println(helpinfo)
>>>>>>> bc773039
		os.Exit(2)
	}

	RegisterDataBase("default", DBARGS.Driver, DBARGS.Source, 20)

	alias := getDbAlias("default")
	if alias.Driver == DRMySQL {
		alias.Engine = "INNODB"
	}

}<|MERGE_RESOLUTION|>--- conflicted
+++ resolved
@@ -483,51 +483,7 @@
 	Debug, _ = StrTo(DBARGS.Debug).Bool()
 
 	if DBARGS.Driver == "" || DBARGS.Source == "" {
-<<<<<<< HEAD
-		fmt.Println(`need driver and source!
-
-Default DB Drivers.
-
-  driver: url
-   mysql: https://github.com/go-sql-driver/mysql
- sqlite3: https://github.com/mattn/go-sqlite3
-postgres: https://github.com/lib/pq
-tidb: https://github.com/pingcap/tidb
-
-usage:
-
-go get -u github.com/astaxie/beego/orm
-go get -u github.com/go-sql-driver/mysql
-go get -u github.com/mattn/go-sqlite3
-go get -u github.com/lib/pq
-go get -u github.com/pingcap/tidb
-
-#### MySQL
-mysql -u root -e 'create database orm_test;'
-export ORM_DRIVER=mysql
-export ORM_SOURCE="root:@/orm_test?charset=utf8"
-go test -v github.com/astaxie/beego/orm
-
-
-#### Sqlite3
-export ORM_DRIVER=sqlite3
-export ORM_SOURCE='file:memory_test?mode=memory'
-go test -v github.com/astaxie/beego/orm
-
-
-#### PostgreSQL
-psql -c 'create database orm_test;' -U postgres
-export ORM_DRIVER=postgres
-export ORM_SOURCE="user=postgres dbname=orm_test sslmode=disable"
-go test -v github.com/astaxie/beego/orm
-
-#### TiDB
-export ORM_DRIVER=tidb
-export ORM_SOURCE='memory://test/test'
-go test -v github.com/astaxie/beego/orm`)
-=======
 		fmt.Println(helpinfo)
->>>>>>> bc773039
 		os.Exit(2)
 	}
 
