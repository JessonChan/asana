// Copyright 2019 asana Author. All Rights Reserved.
//
// Licensed under the Apache License, Version 2.0 (the "License");
// you may not use this file except in compliance with the License.
// You may obtain a copy of the License at
//
//      http://www.apache.org/licenses/LICENSE-2.0
//
// Unless required by applicable law or agreed to in writing, software
// distributed under the License is distributed on an "AS IS" BASIS,
// WITHOUT WARRANTIES OR CONDITIONS OF ANY KIND, either express or implied.
// See the License for the specific language governing permissions and
// limitations under the License.

package asana

import (
	"bytes"
	"github.com/goasana/framework/testdata"
	"github.com/elazarl/go-bindata-assetfs"
	"net/http"
	"os"
	"path/filepath"
	"testing"
)

var header = `{{define "header"}}
<h1>Hello, asana!</h1>
{{end}}`

var index = `<!DOCTYPE html>
<html>
  <head>
    <title>asana welcome template</title>
  </head>
  <body>
{{template "block"}}
{{template "header"}}
{{template "blocks/block.tpl"}}
  </body>
</html>
`

var block = `{{define "block"}}
<h1>Hello, blocks!</h1>
{{end}}`

func TestTemplate(t *testing.T) {
	dir := "_beeTmp"
	files := []string{
		"header.tpl",
		"index.tpl",
		"blocks/block.tpl",
	}
	if err := os.MkdirAll(dir, 0777); err != nil {
		t.Fatal(err)
	}
	for k, name := range files {
		_ = os.MkdirAll(filepath.Dir(filepath.Join(dir, name)), 0777)
		if f, err := os.Create(filepath.Join(dir, name)); err != nil {
			t.Fatal(err)
		} else {
			if k == 0 {
				_, _ = f.WriteString(header)
			} else if k == 1 {
				_, _ = f.WriteString(index)
			} else if k == 2 {
				_, _ = f.WriteString(block)
			}

			f.Close()
		}
	}
	if err := AddViewPath(dir); err != nil {
		t.Fatal(err)
	}
	asanaTemplates := asanaViewPathTemplates[dir]
	if len(asanaTemplates) != 3 {
		t.Fatalf("should be 3 but got %v", len(asanaTemplates))
	}
	if err := asanaTemplates["index.tpl"].ExecuteTemplate(os.Stdout, "index.tpl", nil); err != nil {
		t.Fatal(err)
	}
	for _, name := range files {
		_ = os.RemoveAll(filepath.Join(dir, name))
	}
	_ = os.RemoveAll(dir)
}

var menu = `<div class="menu">
<ul>
<li>menu1</li>
<li>menu2</li>
<li>menu3</li>
</ul>
</div>
`
var user = `<!DOCTYPE html>
<html>
  <head>
    <title>asana welcome template</title>
  </head>
  <body>
{{template "../public/menu.tpl"}}
  </body>
</html>
`

func TestRelativeTemplate(t *testing.T) {
	dir := "_beeTmp"

	//Just add dir to known viewPaths
	if err := AddViewPath(dir); err != nil {
		t.Fatal(err)
	}

	files := []string{
		"easyui/public/menu.tpl",
		"easyui/rbac/user.tpl",
	}
	if err := os.MkdirAll(dir, 0777); err != nil {
		t.Fatal(err)
	}
	for k, name := range files {
		_ = os.MkdirAll(filepath.Dir(filepath.Join(dir, name)), 0777)
		if f, err := os.Create(filepath.Join(dir, name)); err != nil {
			t.Fatal(err)
		} else {
			if k == 0 {
				_, _ = f.WriteString(menu)
			} else if k == 1 {
				_, _ = f.WriteString(user)
			}
			f.Close()
		}
	}
	if err := BuildTemplate(dir, files[1]); err != nil {
		t.Fatal(err)
	}
	asanaTemplates := asanaViewPathTemplates[dir]
	if err := asanaTemplates["easyui/rbac/user.tpl"].ExecuteTemplate(os.Stdout, "easyui/rbac/user.tpl", nil); err != nil {
		t.Fatal(err)
	}
	for _, name := range files {
		_ = os.RemoveAll(filepath.Join(dir, name))
	}
	_ = os.RemoveAll(dir)
}

var add = `{{ template "layout_blog.tpl" . }}
{{ define "css" }}
        <link rel="stylesheet" href="/static/css/current.css">
{{ end}}


{{ define "content" }}
        <h2>{{ .Title }}</h2>
        <p> This is SomeVar: {{ .SomeVar }}</p>
{{ end }}

{{ define "js" }}
    <script src="/static/js/current.js"></script>
{{ end}}`

var layoutBlog = `<!DOCTYPE html>
<html>
<head>
    <title>Lin Li</title>
    <meta name="viewport" content="width=device-width, initial-scale=1.0">
    <meta http-equiv="Content-Type" content="text/html; charset=utf-8">
    <link rel="stylesheet" href="http://netdna.bootstrapcdn.com/bootstrap/3.0.3/css/bootstrap.min.css">
    <link rel="stylesheet" href="http://netdna.bootstrapcdn.com/bootstrap/3.0.3/css/bootstrap-theme.min.css">
     {{ block "css" . }}{{ end }}
</head>
<body>

    <div class="container">
        {{ block "content" . }}{{ end }}
    </div>
    <script type="text/javascript" src="http://code.jquery.com/jquery-2.0.3.min.js"></script>
    <script src="http://netdna.bootstrapcdn.com/bootstrap/3.0.3/js/bootstrap.min.js"></script>
     {{ block "js" . }}{{ end }}
</body>
</html>`

var output = `<!DOCTYPE html>
<html>
<head>
    <title>Lin Li</title>
    <meta name="viewport" content="width=device-width, initial-scale=1.0">
    <meta http-equiv="Content-Type" content="text/html; charset=utf-8">
    <link rel="stylesheet" href="http://netdna.bootstrapcdn.com/bootstrap/3.0.3/css/bootstrap.min.css">
    <link rel="stylesheet" href="http://netdna.bootstrapcdn.com/bootstrap/3.0.3/css/bootstrap-theme.min.css">
     
        <link rel="stylesheet" href="/static/css/current.css">

</head>
<body>

    <div class="container">
        
        <h2>Hello</h2>
        <p> This is SomeVar: val</p>

    </div>
    <script type="text/javascript" src="http://code.jquery.com/jquery-2.0.3.min.js"></script>
    <script src="http://netdna.bootstrapcdn.com/bootstrap/3.0.3/js/bootstrap.min.js"></script>
     
    <script src="/static/js/current.js"></script>

</body>
</html>





`

func TestTemplateLayout(t *testing.T) {
	dir := "_beeTmp"
	files := []string{
		"add.tpl",
		"layout_blog.tpl",
	}
	if err := os.MkdirAll(dir, 0777); err != nil {
		t.Fatal(err)
	}
	for k, name := range files {
		_ = os.MkdirAll(filepath.Dir(filepath.Join(dir, name)), 0777)
		if f, err := os.Create(filepath.Join(dir, name)); err != nil {
			t.Fatal(err)
		} else {
			if k == 0 {
				_, _ = f.WriteString(add)
			} else if k == 1 {
				_, _ = f.WriteString(layoutBlog)
			}
			f.Close()
		}
	}
	if err := AddViewPath(dir); err != nil {
		t.Fatal(err)
	}
	asanaTemplates := asanaViewPathTemplates[dir]
	if len(asanaTemplates) != 2 {
		t.Fatalf("should be 2 but got %v", len(asanaTemplates))
	}
	out := bytes.NewBufferString("")
	if err := asanaTemplates["add.tpl"].ExecuteTemplate(out, "add.tpl", map[string]string{"Title": "Hello", "SomeVar": "val"}); err != nil {
		t.Fatal(err)
	}
	if out.String() != output {
		t.Log(out.String())
		t.Fatal("Compare failed")
	}
	for _, name := range files {
		_ = os.RemoveAll(filepath.Join(dir, name))
	}
	_ = os.RemoveAll(dir)
}

type TestingFileSystem struct {
	assetfs *assetfs.AssetFS
}

func (d TestingFileSystem) Open(name string) (http.File, error) {
	return d.assetfs.Open(name)
}

var outputBinData = `<!DOCTYPE html>
<html>
  <head>
    <title>asana welcome template</title>
  </head>
  <body>

	
<h1>Hello, blocks!</h1>

	
<<<<<<< HEAD
<h1>Hello, astaxie!</h1>
=======
<h1>Hello, asana!</h1>
>>>>>>> 396a6132

	

	<h2>Hello</h2>
	<p> This is SomeVar: val</p>
  </body>
</html>
`

func TestFsBinData(t *testing.T) {
	SetTemplateFSFunc(func() http.FileSystem {
		return TestingFileSystem{&assetfs.AssetFS{Asset: testdata.Asset, AssetDir: testdata.AssetDir, AssetInfo: testdata.AssetInfo}}
	})
	dir := "views"
	if err := AddViewPath("views"); err != nil {
		t.Fatal(err)
	}
	asanaTemplates := asanaViewPathTemplates[dir]
	if len(asanaTemplates) != 3 {
		t.Fatalf("should be 3 but got %v", len(asanaTemplates))
	}
	if err := asanaTemplates["index.tpl"].ExecuteTemplate(os.Stdout, "index.tpl", map[string]string{"Title": "Hello", "SomeVar": "val"}); err != nil {
		t.Fatal(err)
	}
	out := bytes.NewBufferString("")
	if err := asanaTemplates["index.tpl"].ExecuteTemplate(out, "index.tpl", map[string]string{"Title": "Hello", "SomeVar": "val"}); err != nil {
		t.Fatal(err)
	}

	if out.String() != outputBinData {
		t.Log(out.String())
		t.Fatal("Compare failed")
	}
}<|MERGE_RESOLUTION|>--- conflicted
+++ resolved
@@ -279,11 +279,7 @@
 <h1>Hello, blocks!</h1>
 
 	
-<<<<<<< HEAD
-<h1>Hello, astaxie!</h1>
-=======
 <h1>Hello, asana!</h1>
->>>>>>> 396a6132
 
 	
 
