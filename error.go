--- conflicted
+++ resolved
@@ -359,13 +359,8 @@
 	)
 }
 
-<<<<<<< HEAD
 func responseError(rw http.ResponseWriter, _ *http.Request, errCode int, errContent string) {
-	t, _ := template.New("beegoerrortemp").Parse(errtpl)
-=======
-func responseError(rw http.ResponseWriter, r *http.Request, errCode int, errContent string) {
 	t, _ := template.New("asanaerrortemp").Parse(errtpl)
->>>>>>> 396a6132
 	data := M{
 		"Title":        http.StatusText(errCode),
 		"BeegoVersion": VERSION,
