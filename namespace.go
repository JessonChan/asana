--- conflicted
+++ resolved
@@ -96,13 +96,8 @@
 	return n
 }
 
-<<<<<<< HEAD
-// Router same as beego.Rourer
-// refer: https://godoc.org/github.com/GNURub/beego#Router
-=======
 // Router same as asana.Rourer
 // refer: https://godoc.org/github.com/goasana/framework#Router
->>>>>>> 396a6132
 func (n *Namespace) Router(rootPath string, c ControllerInterface, mappingMethods ...string) *Namespace {
 	n.handlers.Add(rootPath, c, mappingMethods...)
 	return n
@@ -122,109 +117,64 @@
 	return n
 }
 
-<<<<<<< HEAD
-// Get same as beego.Get
-// refer: https://godoc.org/github.com/GNURub/beego#Get
-=======
 // Get same as asana.Get
 // refer: https://godoc.org/github.com/goasana/framework#Get
->>>>>>> 396a6132
 func (n *Namespace) Get(rootPath string, f FilterFunc) *Namespace {
 	n.handlers.Get(rootPath, f)
 	return n
 }
 
-<<<<<<< HEAD
-// Post same as beego.Post
-// refer: https://godoc.org/github.com/GNURub/beego#Post
-=======
 // Post same as asana.Post
 // refer: https://godoc.org/github.com/goasana/framework#Post
->>>>>>> 396a6132
 func (n *Namespace) Post(rootPath string, f FilterFunc) *Namespace {
 	n.handlers.Post(rootPath, f)
 	return n
 }
 
-<<<<<<< HEAD
-// Delete same as beego.Delete
-// refer: https://godoc.org/github.com/GNURub/beego#Delete
-=======
 // Delete same as asana.Delete
 // refer: https://godoc.org/github.com/goasana/framework#Delete
->>>>>>> 396a6132
 func (n *Namespace) Delete(rootPath string, f FilterFunc) *Namespace {
 	n.handlers.Delete(rootPath, f)
 	return n
 }
 
-<<<<<<< HEAD
-// Put same as beego.Put
-// refer: https://godoc.org/github.com/GNURub/beego#Put
-=======
 // Put same as asana.Put
 // refer: https://godoc.org/github.com/goasana/framework#Put
->>>>>>> 396a6132
 func (n *Namespace) Put(rootPath string, f FilterFunc) *Namespace {
 	n.handlers.Put(rootPath, f)
 	return n
 }
 
-<<<<<<< HEAD
-// Head same as beego.Head
-// refer: https://godoc.org/github.com/GNURub/beego#Head
-=======
 // Head same as asana.Head
 // refer: https://godoc.org/github.com/goasana/framework#Head
->>>>>>> 396a6132
 func (n *Namespace) Head(rootPath string, f FilterFunc) *Namespace {
 	n.handlers.Head(rootPath, f)
 	return n
 }
 
-<<<<<<< HEAD
-// Options same as beego.Options
-// refer: https://godoc.org/github.com/GNURub/beego#Options
-=======
 // Options same as asana.Options
 // refer: https://godoc.org/github.com/goasana/framework#Options
->>>>>>> 396a6132
 func (n *Namespace) Options(rootPath string, f FilterFunc) *Namespace {
 	n.handlers.Options(rootPath, f)
 	return n
 }
 
-<<<<<<< HEAD
-// Patch same as beego.Patch
-// refer: https://godoc.org/github.com/GNURub/beego#Patch
-=======
 // Patch same as asana.Patch
 // refer: https://godoc.org/github.com/goasana/framework#Patch
->>>>>>> 396a6132
 func (n *Namespace) Patch(rootPath string, f FilterFunc) *Namespace {
 	n.handlers.Patch(rootPath, f)
 	return n
 }
 
-<<<<<<< HEAD
-// Any same as beego.Any
-// refer: https://godoc.org/github.com/GNURub/beego#Any
-=======
 // Any same as asana.Any
 // refer: https://godoc.org/github.com/goasana/framework#Any
->>>>>>> 396a6132
 func (n *Namespace) Any(rootPath string, f FilterFunc) *Namespace {
 	n.handlers.Any(rootPath, f)
 	return n
 }
 
-<<<<<<< HEAD
-// Handler same as beego.Handler
-// refer: https://godoc.org/github.com/GNURub/beego#Handler
-=======
 // Handler same as asana.Handler
 // refer: https://godoc.org/github.com/goasana/framework#Handler
->>>>>>> 396a6132
 func (n *Namespace) Handler(rootPath string, h http.Handler) *Namespace {
 	n.handlers.Handler(rootPath, h)
 	return n
